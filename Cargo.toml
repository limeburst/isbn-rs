[package]
name = "isbn"
version = "0.2.0"
authors = ["Jihyeok Seo <limeburst@ridi.com>"]
description = "A library for handling ISBNs."
license = "MIT"
repository = "https://github.com/ridi/isbn-rs"
edition = "2018"

<<<<<<< HEAD
[build-dependencies]
codegen = "0.1"
roxmltree = "0.4"
=======
[dependencies]
arrayvec = { version = "0.4", default-features = false }
>>>>>>> 6c7dffba
<|MERGE_RESOLUTION|>--- conflicted
+++ resolved
@@ -7,11 +7,9 @@
 repository = "https://github.com/ridi/isbn-rs"
 edition = "2018"
 
-<<<<<<< HEAD
 [build-dependencies]
 codegen = "0.1"
 roxmltree = "0.4"
-=======
+
 [dependencies]
-arrayvec = { version = "0.4", default-features = false }
->>>>>>> 6c7dffba
+arrayvec = { version = "0.4", default-features = false }